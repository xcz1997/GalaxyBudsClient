# Galaxy Buds Client
An unofficial Galaxy Buds Manager for Windows (Buds, Buds+, Buds Live)


**This README is also available in [Korean](/README_kor.md), [Japanese](/README_jpn.md), [Russian](/README_rus.md) and [Ukrainian](/README_ukr.md)!**

(You can find downloads in the [release tab](https://github.com/thepbone/galaxybudsclient/releases))

<p align="center">
  <img src="screenshots/screencap.gif">
</p>

This Client is a product of my research on the custom RFComm Serial Protocol the Buds use to receive and send binary (configuration) data. If you are interested in the structure of the protocol and its serial messages, I recommend you to check my notes out which I took while reverse-engineering the whole thing:

<<<<<<< HEAD
* [Buds (2019) Development Notes](GalaxyBudsRFCommProtocol.md)
* [Buds Plus Development Notes](Galaxy%20Buds%20Plus%20RFComm%20Protocol%20Notes.md)
* [Buds Plus Undocumented Findings](Galaxy%20Buds%20Plus%20RFComm%20Protocol%20Notes.md)
* 
=======
* [Buds (2019) Notes](GalaxyBudsRFCommProtocol.md)
* [Buds Plus Notes](Galaxy%20Buds%20Plus%20RFComm%20Protocol%20Notes.md)
* [Buds Plus: Undocumented calls](https://github.com/ThePBone/GalaxyBudsClient/blob/master/GalaxyBudsPlus_HiddenDebugFeatures.md)

>>>>>>> 1ef48c98
## Features

**New features** (in addition to the existing ones):

* Touchpad: Customizable tap-and-hold actions (launch application, toggle equalizer, change ambient volume, ...)<sup>[1]</sup>
* Resume media playback if Buds are worn
* Tray-bar context menu with battery statistics
* Display detailed sensor statistics on the dashboard, this includes:
  * Voltage, current and temperature of the built-in ADC (Analog-to-Digital converter)
  * Precise battery percentage (instead of steps of 5 percent)
* Perform a self-test with all on-board components
* Display various (debug) information, including:
  * Hardware/Software/Touch revision
  * Bluetooth addresses, serial numbers
  * Firmware build info (compile date, developer name)
  * Battery type
  * Other sensor data
* Touchpad: Combine Volume Up/Down with other options<sup>[1]</sup>
* Equalizer: unlock 'Optimize for Dolby' feature<sup>[2]</sup>

> <sup>[1]</sup> The official Wearable app by Samsung cannot handle these features
>
> <sup>[2]</sup> Buds (2019) only

## Installation ![Downloads](https://img.shields.io/github/downloads/ThePBone/GalaxyBudsClient/total)

You can [**download**](https://github.com/ThePBone/GalaxyBudsClient/releases) a fully automated Setup executable in the [**release section**](https://github.com/ThePBone/GalaxyBudsClient/releases) of this repository!

*This app requires [.Net Framework](https://dotnet.microsoft.com/download/dotnet-framework/net461) 4.6.1 or later*

## Translators

* [@PlasticBrain](https://github.com/fhalfkg) - Korean and Japanese translation
* [@ArthurWolfhound](https://github.com/ArthurWolfhound) - Russian and Ukrainian translation
* [@erenbektas](https://github.com/erenbektas) - Turkish translation
* [@kakkk](https://github.com/kakkk) - Chinese translation
* [@efrenbg1](https://github.com/efrenbg1) and Andrew Gonza - Spanish translation
* [@giovankabisano](https://github.com/giovankabisano) - Indonesian translation
* [@lucasskluser](https://github.com/lucasskluser) - Portuguese translation
* [@alb-p](https://github.com/alb-p) - Italian translation
 
## Contributors
* [@AndriesK](https://github.com/AndriesK) - Buds Live bug fix
* [@githubcatw](https://github.com/githubcatw) - Connection dialog base
* [@superbonaci](https://github.com/superbonaci) - Chocolatey package
___

Check my website out: <https://timschneeberger.me><|MERGE_RESOLUTION|>--- conflicted
+++ resolved
@@ -12,17 +12,10 @@
 
 This Client is a product of my research on the custom RFComm Serial Protocol the Buds use to receive and send binary (configuration) data. If you are interested in the structure of the protocol and its serial messages, I recommend you to check my notes out which I took while reverse-engineering the whole thing:
 
-<<<<<<< HEAD
-* [Buds (2019) Development Notes](GalaxyBudsRFCommProtocol.md)
-* [Buds Plus Development Notes](Galaxy%20Buds%20Plus%20RFComm%20Protocol%20Notes.md)
-* [Buds Plus Undocumented Findings](Galaxy%20Buds%20Plus%20RFComm%20Protocol%20Notes.md)
-* 
-=======
 * [Buds (2019) Notes](GalaxyBudsRFCommProtocol.md)
 * [Buds Plus Notes](Galaxy%20Buds%20Plus%20RFComm%20Protocol%20Notes.md)
 * [Buds Plus: Undocumented calls](https://github.com/ThePBone/GalaxyBudsClient/blob/master/GalaxyBudsPlus_HiddenDebugFeatures.md)
 
->>>>>>> 1ef48c98
 ## Features
 
 **New features** (in addition to the existing ones):
